name: crowdwave
description: "CrowdWave - Peer-to-peer delivery marketplace connecting travelers with people who need packages delivered. Safe, convenient, and cost-effective worldwide delivery service."
publish_to: 'none'

<<<<<<< HEAD
version: 1.0.5+8
=======
version: 1.0.5+10
>>>>>>> 1c85e34e

environment:
  sdk: '>=3.2.0 <4.0.0'
  flutter: ">=3.16.0"

dependencies:
  flutter:
    sdk: flutter
  cupertino_icons: ^1.0.2  # ADD THIS

  # UI & State Management
  sizer: ^2.0.15
  google_fonts: ^6.1.0
  flutter_svg: ^2.0.9
  lottie: ^3.3.1

  # Networking & Storage
  dio: ^5.7.0
  connectivity_plus: ^6.1.0
  shared_preferences: ^2.2.2

  # Charts & Visualization
  fl_chart: ^0.65.0

  # UI Enhancement
  fluttertoast: ^8.2.4
  shimmer: ^3.0.0
  pull_to_refresh: ^2.0.0
  flutter_rating_bar: ^4.0.1
  matrix4_transform: ^2.0.1

  # State Management (consider choosing one)
  provider: ^6.1.2
  get: ^4.6.5

  # Firebase dependencies - Updated to latest stable
  firebase_core: ^3.15.2
  firebase_auth: ^5.7.0
  cloud_firestore: ^5.6.12
  cloud_functions: ^5.0.5
  google_sign_in: ^6.3.0
  firebase_analytics: ^11.6.0
  firebase_messaging: ^15.2.10
  flutter_local_notifications: ^19.4.2

  # Social Login
  flutter_facebook_auth: ^7.1.1
  sign_in_with_apple: ^6.1.2

  # Maps & Location
  google_maps_flutter: ^2.5.0
  geolocator: ^10.1.1
  geocoding: ^2.2.2

  # Payments
  flutter_stripe: ^10.1.1

  # File & Image Handling
  file_picker: ^10.1.2
  image_picker: ^1.1.2
  camera: ^0.10.5+5
  image: ^4.1.7

  # Voice Calling - ZegoExpressEngine (Core SDK for custom implementation)
  zego_express_engine: ^3.14.5
  permission_handler: ^12.0.1
  
  # Chat Enhancement
  emoji_picker_flutter: ^2.0.0
  flutter_linkify: ^6.0.0
  image_cropper: ^8.0.2
  cached_network_image: ^3.3.1

  # Utilities
  intl: ^0.19.0
  uuid: ^4.3.3
  url_launcher: ^6.2.2
  share_plus: ^10.1.1
  
  # Web compatibility
  universal_html: ^2.2.4
  google_places_flutter: ^2.1.1
  http: ^1.5.0

dev_dependencies:
  flutter_test:
    sdk: flutter
  integration_test:
    sdk: flutter
  flutter_lints: ^5.0.0
  flutter_launcher_icons: ^0.13.1
  flutter_native_splash: ^2.3.3
  mockito: ^5.4.4
  build_runner: ^2.4.9

flutter:
  uses-material-design: true
  
  assets:
    - assets/images/
    - assets/animations/
    - assets/icons8-google-color/
    - assets/icons8-apple-ios-17-outlined/
    - assets/images/logo.svg

flutter_icons:
  android: true
  ios: true
  image_path: "assets/images/logo.png"
  background_color: "#ffffff"
  theme_color: "#ffffff"
  remove_alpha_ios: true
  adaptive_icon_background: "#ffffff"
  adaptive_icon_foreground: "assets/images/logo.png"

flutter_native_splash:
  color: "#ffffff"
  image: "assets/images/logo.png"
  android: true
  ios: true
  web: true
  android_12:
    color: "#ffffff"
    image: "assets/images/logo.png"
    dark:
      color: "#121212"
      image: "assets/images/logo.png"<|MERGE_RESOLUTION|>--- conflicted
+++ resolved
@@ -2,11 +2,7 @@
 description: "CrowdWave - Peer-to-peer delivery marketplace connecting travelers with people who need packages delivered. Safe, convenient, and cost-effective worldwide delivery service."
 publish_to: 'none'
 
-<<<<<<< HEAD
-version: 1.0.5+8
-=======
 version: 1.0.5+10
->>>>>>> 1c85e34e
 
 environment:
   sdk: '>=3.2.0 <4.0.0'
